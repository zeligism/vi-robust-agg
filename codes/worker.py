--- conflicted
+++ resolved
@@ -245,11 +245,6 @@
 
         for p in self.model.parameters():
             self.state[p]["resync"] = True
-<<<<<<< HEAD
-        #for p in self.model.D.parameters():
-        #    self.state[p]["resync"] = False
-=======
->>>>>>> f79ce5b1
 
     def __str__(self) -> str:
         return f"GANWorker [{self.worker_id}]"
